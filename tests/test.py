--- conflicted
+++ resolved
@@ -3605,8 +3605,6 @@
                 self.checkMetrics(metrics_url, labels)
 
 
-<<<<<<< HEAD
-=======
 class TestTransparentEncryption(BaseTestCase):
     WHOLECELL_MODE = True
     encryptor_table = sa.Table('test_transparent_encryption', metadata,
@@ -3846,30 +3844,16 @@
             stop_process(acra)
 
 
->>>>>>> 195be3ba
 class TestEmptyValues(BaseTestCase):
     temp_table = sa.Table('test_empty_values', metadata,
                           sa.Column('id', sa.Integer, primary_key=True),
                           sa.Column('binary', sa.LargeBinary(length=10), nullable=True),
                           sa.Column('text', sa.Text, nullable=True),
                           )
-<<<<<<< HEAD
-    def setUp(self):
-        super(TestEmptyValues, self).setUp()
-        #self.temp_table.create(self.engine_raw)
-
-    def tearDown(self):
-        self.temp_table.drop(self.engine_raw)
-        super(TestEmptyValues, self).tearDown()
 
     def testEmptyValues(self):
         null_value_id = get_random_id()
-=======
-
-    def testEmptyValues(self):
-        null_value_id = get_random_id()
-
->>>>>>> 195be3ba
+
         empty_value_id = get_random_id()
         # insert with NULL value
         self.engine1.execute(
@@ -3894,8 +3878,6 @@
         self.assertEqual(row['binary'], b'')
 
 
-<<<<<<< HEAD
-=======
 class TestOutdatedServiceConfigs(BaseTestCase, FailedRunProcessMixin):
     def setUp(self):
         return
@@ -4086,7 +4068,6 @@
         self.assertEqual(len(data), 1)
         self.assertEqual(data[0][0], test_data)
 
->>>>>>> 195be3ba
 
 if __name__ == '__main__':
     import xmlrunner
