/*
Copyright 2018, Cossack Labs Limited

Licensed under the Apache License, Version 2.0 (the "License");
you may not use this file except in compliance with the License.
You may obtain a copy of the License at

http://www.apache.org/licenses/LICENSE-2.0

Unless required by applicable law or agreed to in writing, software
distributed under the License is distributed on an "AS IS" BASIS,
WITHOUT WARRANTIES OR CONDITIONS OF ANY KIND, either express or implied.
See the License for the specific language governing permissions and
limitations under the License.
*/

// Package filesystem implements keystores that write and reads keys from file system. Each keystore is responsible
// for generating keys for specific service, writing them to provided file path, reading and decrypting them.
// Server keystore generates AcraServer transport key pair and AcraStorage encryption keypair used for
// creating/decrypting AcraStructs.
// Connector keystore generates AcraConnector transport key pair.
// Translator keystore generates AcraTranslator transport key pair.
//
// https://github.com/cossacklabs/acra/wiki/Key-Management
package filesystem

import (
	"crypto/rand"
	"errors"
	"fmt"
	"os"
	"path/filepath"
	"runtime"
	"sync"

	"github.com/cossacklabs/acra/keystore"
	"github.com/cossacklabs/acra/keystore/lru"
	"github.com/cossacklabs/acra/utils"
	"github.com/cossacklabs/acra/zone"
	"github.com/cossacklabs/themis/gothemis/keys"
	log "github.com/sirupsen/logrus"
)

// PrivateFileMode used for all created files with private data
const PrivateFileMode = os.FileMode(0600)

// publicFileMode used for all created files with public data
const publicFileMode = os.FileMode(0644)

const keyDirMode = os.FileMode(0700)

// KeyStore represents keystore that reads keys from key folders, and stores them in memory.
type KeyStore struct {
	cache               keystore.Cache
	privateKeyDirectory string
	publicKeyDirectory  string
	fs                  Storage
	lock                *sync.RWMutex
	encryptor           keystore.KeyEncryptor
}

// NewFileSystemKeyStoreWithCacheSize represents keystore that reads keys from key folders, and stores them in cache.
func NewFileSystemKeyStoreWithCacheSize(directory string, encryptor keystore.KeyEncryptor, cacheSize int) (*KeyStore, error) {
	return NewCustomFilesystemKeyStore().KeyDirectory(directory).Encryptor(encryptor).CacheSize(cacheSize).Build()
}

// NewFilesystemKeyStore represents keystore that reads keys from key folders, and stores them in memory.
func NewFilesystemKeyStore(directory string, encryptor keystore.KeyEncryptor) (*KeyStore, error) {
	return NewCustomFilesystemKeyStore().KeyDirectory(directory).Encryptor(encryptor).Build()
}

// NewFilesystemKeyStoreTwoPath creates new KeyStore using separate folders for private and public keys.
func NewFilesystemKeyStoreTwoPath(privateKeyFolder, publicKeyFolder string, encryptor keystore.KeyEncryptor) (*KeyStore, error) {
	return NewCustomFilesystemKeyStore().KeyDirectories(privateKeyFolder, publicKeyFolder).Encryptor(encryptor).Build()
}

// KeyStoreBuilder allows to build a custom key store.
type KeyStoreBuilder struct {
	privateKeyDir string
	publicKeyDir  string
	encryptor     keystore.KeyEncryptor
	storage       Storage
	cacheSize     int
}

// NewCustomFilesystemKeyStore allows a custom-made KeyStore to be built.
// You must set at least root key directories and provide a KeyEncryptor.
func NewCustomFilesystemKeyStore() *KeyStoreBuilder {
	return &KeyStoreBuilder{
		storage:   &fileStorage{},
		cacheSize: keystore.InfiniteCacheSize,
	}
}

// KeyDirectory sets root key directory. Private and public keys will be kept together.
func (b *KeyStoreBuilder) KeyDirectory(directory string) *KeyStoreBuilder {
	b.privateKeyDir = directory
	b.publicKeyDir = directory
	return b
}

// KeyDirectories sets root key directories for private and public keys.
func (b *KeyStoreBuilder) KeyDirectories(privateKeyDir, publicKeyDir string) *KeyStoreBuilder {
	b.privateKeyDir = privateKeyDir
	b.publicKeyDir = publicKeyDir
	return b
}

// Encryptor sets cryptographic backend.
func (b *KeyStoreBuilder) Encryptor(encryptor keystore.KeyEncryptor) *KeyStoreBuilder {
	b.encryptor = encryptor
	return b
}

// Storage sets custom storage backend.
func (b *KeyStoreBuilder) Storage(storage Storage) *KeyStoreBuilder {
	b.storage = storage
	return b
}

// CacheSize sets cache size to use. By default cache size is unlimited,
func (b *KeyStoreBuilder) CacheSize(cacheSize int) *KeyStoreBuilder {
	b.cacheSize = cacheSize
	return b
}

var (
	errNoPrivateKeyDir = errors.New("private key directory not specified")
	errNoPublicKeyDir  = errors.New("public key directory not specified")
	errNoEncryptor     = errors.New("encryptor not specified")
)

// Build constructs a KeyStore with specified parameters.
func (b *KeyStoreBuilder) Build() (*KeyStore, error) {
	if b.privateKeyDir == "" {
		return nil, errNoPrivateKeyDir
	}
	if b.publicKeyDir == "" {
		return nil, errNoPublicKeyDir
	}
	if b.encryptor == nil {
		return nil, errNoEncryptor
	}
	return newFilesystemKeyStore(b.privateKeyDir, b.publicKeyDir, b.storage, b.encryptor, b.cacheSize)
}

func newFilesystemKeyStore(privateKeyFolder, publicKeyFolder string, storage Storage, encryptor keystore.KeyEncryptor, cacheSize int) (*KeyStore, error) {
	fi, err := storage.Stat(privateKeyFolder)
	if err != nil && !os.IsNotExist(err) {
		return nil, err
	}
	if !os.IsNotExist(err) {
		const expectedPermission = "-rwx------"
		if runtime.GOOS == "linux" && fi.Mode().Perm().String() != expectedPermission {
			log.Errorf("Key store folder has an incorrect permissions %s, expected: %s", fi.Mode().Perm().String(), expectedPermission)
			return nil, errors.New("key store folder has an incorrect permissions")
		}
	}
	_, err = storage.Stat(publicKeyFolder)
	if err != nil && !os.IsNotExist(err) {
		return nil, err
	}
	var cache keystore.Cache
	if cacheSize == keystore.WithoutCache {
		cache = keystore.NoCache{}
	} else {
		cache, err = lru.NewCacheKeystoreWrapper(cacheSize)
		if err != nil {
			return nil, err
		}
	}
	store := &KeyStore{privateKeyDirectory: privateKeyFolder, publicKeyDirectory: publicKeyFolder,
		cache: cache, lock: &sync.RWMutex{}, encryptor: encryptor, fs: storage}
	// set callback on cache value removing

	return store, nil
}

func (store *KeyStore) generateKeyPair(filename string, clientID []byte) (*keys.Keypair, error) {
	keypair, err := keys.New(keys.KEYTYPE_EC)
	if err != nil {
		return nil, err
	}
	if err := store.SaveKeyPairWithFilename(keypair, filename, clientID); err != nil {
		return nil, err
	}
	return keypair, nil
}

// SaveKeyPairWithFilename save encrypted private key and public key to configured folders
func (store *KeyStore) SaveKeyPairWithFilename(keypair *keys.Keypair, filename string, id []byte) error {
	privateKeysFolder := filepath.Dir(store.GetPrivateKeyFilePath(filename))
	err := store.fs.MkdirAll(privateKeysFolder, keyDirMode)
	if err != nil {
		return err
	}

	publicKeysFolder := filepath.Dir(store.GetPublicKeyFilePath(filename))
	err = store.fs.MkdirAll(publicKeysFolder, keyDirMode)
	if err != nil {
		return err
	}

	encryptedPrivate, err := store.encryptor.Encrypt(keypair.Private.Value, id)
	if err != nil {
		return err
	}
	err = store.WritePrivateKey(store.GetPrivateKeyFilePath(filename), encryptedPrivate)
	if err != nil {
		return err
	}
	err = store.WritePublicKey(store.GetPublicKeyFilePath(fmt.Sprintf("%s.pub", filename)), keypair.Public.Value)
	if err != nil {
		return err
	}
	store.cache.Add(filename, encryptedPrivate)
	return nil
}

func (store *KeyStore) generateKey(filename string, length uint8) ([]byte, error) {
	randomBytes := make([]byte, length)
	_, err := rand.Read(randomBytes)
	// Note that err == nil only if we read len(b) bytes.
	if err != nil {
		log.Error(err)
		return nil, err
	}
	dirpath := filepath.Dir(store.GetPrivateKeyFilePath(filename))
	err = store.fs.MkdirAll(dirpath, keyDirMode)
	if err != nil {
		log.Error(err)
		return nil, err
	}
	err = store.WritePrivateKey(store.GetPrivateKeyFilePath(filename), randomBytes)
	if err != nil {
		log.Error(err)
		return nil, err
	}
	return randomBytes, nil
}

<<<<<<< HEAD
=======
// WritePrivateKey writes private key from data to filename
>>>>>>> 22cd58b2
func (store *KeyStore) WritePrivateKey(filename string, data []byte) error {
	return store.WriteKeyFile(filename, data, PrivateFileMode)
}

<<<<<<< HEAD
=======
// WritePublicKey writes public key from data to filename
>>>>>>> 22cd58b2
func (store *KeyStore) WritePublicKey(filename string, data []byte) error {
	return store.WriteKeyFile(filename, data, publicFileMode)
}

// ReadKeyFile reads raw key data for given filename.
func (store *KeyStore) ReadKeyFile(filename string) ([]byte, error) {
	return store.fs.ReadFile(filename)
}

// WriteKeyFile updates key data, creating a new file if necessary.
func (store *KeyStore) WriteKeyFile(filename string, data []byte, mode os.FileMode) error {
	// We do quite a few filesystem manipulations to maintain old key data. Ensure that
	// no data is lost due to errors or power faults. "filename" must contain either
	// new key data on success, or old key data on error.
	tmpFilename, err := store.fs.TempFile(filename, mode)
	if err != nil {
		return err
	}
	err = store.fs.WriteFile(tmpFilename, data, mode)
	if err != nil {
		return err
	}
	err = store.backupHistoricalKeyFile(filename)
	if err != nil {
		return err
	}
	err = store.fs.Rename(tmpFilename, filename)
	if err != nil {
		return err
	}
	return nil
}

func (store *KeyStore) backupHistoricalKeyFile(filename string) error {
	// If the file does not exist then there's nothing to backup
	_, err := store.fs.Stat(filename)
	if os.IsNotExist(err) {
		return nil
	}
	err = store.fs.MkdirAll(getHistoryDirName(filename), keyDirMode)
	if err != nil {
		return err
	}
	backupName := getNewHistoricalFileName(filename)
	// Try making a hard link if possible to avoid actually copying file content
	err = store.fs.Link(filename, backupName)
	if err == nil {
		return nil
	}
	return store.fs.Copy(filename, backupName)
}

// generateZoneKey for specific zone id. Will be generated new key pair and private key will be overwrited
func (store *KeyStore) generateZoneKey(id []byte) ([]byte, []byte, error) {
	/* save private key in fs, return id and public key*/
	keypair, err := store.generateKeyPair(GetZoneKeyFilename(id), id)
	if err != nil {
		return []byte{}, []byte{}, err
	}
	store.lock.Lock()
	defer store.lock.Unlock()
	encryptedKey, err := store.encryptor.Encrypt(keypair.Private.Value, id)
	if err != nil {
		return nil, nil, nil
	}
	utils.FillSlice(byte(0), keypair.Private.Value)
	// cache key
	store.cache.Add(GetZoneKeyFilename(id), encryptedKey)
	return id, keypair.Public.Value, nil
}

// GenerateZoneKey generates zone ID and zone key pair, encrypts private key using zoneID as context,
// and saves encrypted PK in the filem returns zoneID and public key.
// Returns error if generation or encryption fail.
func (store *KeyStore) GenerateZoneKey() ([]byte, []byte, error) {
	var id []byte
	for {
		// generate until key not exists
		id = zone.GenerateZoneID()
		if !store.HasZonePrivateKey(id) {
			break
		}
	}
	return store.generateZoneKey(id)
}

// GetPrivateKeyFilePath return path for file with private key with configured folder for store
func (store *KeyStore) GetPrivateKeyFilePath(filename string) string {
	return fmt.Sprintf("%s%s%s", store.privateKeyDirectory, string(os.PathSeparator), filename)
}

// GetPublicKeyFilePath return path for file with public key with configured folder for store
func (store *KeyStore) GetPublicKeyFilePath(filename string) string {
	return fmt.Sprintf("%s%s%s", store.publicKeyDirectory, string(os.PathSeparator), filename)
}

<<<<<<< HEAD
=======
// GetHistoricalPrivateKeyFilenames return filenames for current and rotated keys
>>>>>>> 22cd58b2
func (store *KeyStore) GetHistoricalPrivateKeyFilenames(filename string) ([]string, error) {
	// getHistoricalFilePaths() expects a path, not a name, but we must return names.
	// Add private key directory path and then remove it to avoid directory switching.
	fullPath := filepath.Join(store.privateKeyDirectory, filename)
	paths, err := getHistoricalFilePaths(fullPath, store.fs)
	if err != nil {
		return nil, err
	}
	for i, path := range paths {
		p, err := filepath.Rel(store.privateKeyDirectory, path)
		if err != nil {
			return nil, err
		}
		paths[i] = p
	}
	return paths, nil
}

func (store *KeyStore) loadPrivateKey(path string) (*keys.PrivateKey, error) {
	fi, err := store.fs.Stat(path)
	if err != nil {
		return nil, err
	}
	if runtime.GOOS == "linux" && fi.Mode().Perm() > PrivateFileMode {
		log.Errorf("Private key file %v has incorrect permissions %s, expected: %s", path, fi.Mode().Perm().String(), PrivateFileMode.String())
		return nil, fmt.Errorf("private key file %v has incorrect permissions", path)
	}
	// Strictly speaking, this is racy because the file we were statting
	// may not be the same as we will be reading, but it's okay in this case.
	key, err := store.fs.ReadFile(path)
	if err != nil {
		return nil, err
	}
	return &keys.PrivateKey{Value: key}, nil
}

func (store *KeyStore) loadPublicKey(path string) (*keys.PublicKey, error) {
	key, err := store.fs.ReadFile(path)
	if err != nil {
		return nil, err
	}
	return &keys.PublicKey{Value: key}, nil
}

func (store *KeyStore) getPrivateKeyByFilename(id []byte, filename string) (*keys.PrivateKey, error) {
	if !keystore.ValidateID(id) {
		return nil, keystore.ErrInvalidClientID
	}
	store.lock.Lock()
	defer store.lock.Unlock()
	encryptedKey, ok := store.cache.Get(filename)
	if !ok {
		encryptedPrivateKey, err := store.loadPrivateKey(store.GetPrivateKeyFilePath(filename))
		if err != nil {
			return nil, err
		}
		encryptedKey = encryptedPrivateKey.Value
	}

	decryptedKey, err := store.encryptor.Decrypt(encryptedKey, id)
	if err != nil {
		return nil, err
	}
	log.Debugf("Load key from fs: %s", filename)
	store.cache.Add(filename, encryptedKey)
	return &keys.PrivateKey{Value: decryptedKey}, nil
}

func (store *KeyStore) getPrivateKeysByFilenames(id []byte, filenames []string) ([]*keys.PrivateKey, error) {
	// TODO: this can be optimized to avoid thrashing store.lock and repeatedly revalidating id
	// by copy-pasting getPrivateKeyByFilename() and extending that to retrieve multiple keys
	privateKeys := make([]*keys.PrivateKey, len(filenames))
	for i, name := range filenames {
		key, err := store.getPrivateKeyByFilename(id, name)
		if err != nil {
			for _, key := range privateKeys[:i] {
				utils.FillSlice(0, key.Value)
			}
			return nil, err
		}
		privateKeys[i] = key
	}
	return privateKeys, nil
}

// getPublicKeyByFilename return public key from cache or load from filesystem, store in cache and return
func (store *KeyStore) getPublicKeyByFilename(filename string) (*keys.PublicKey, error) {
	binKey, ok := store.cache.Get(filename)
	if !ok {
		publicKey, err := store.loadPublicKey(filename)
		if err != nil {
			return nil, err
		}
		store.cache.Add(filename, publicKey.Value)
		return publicKey, nil
	}
	return &keys.PublicKey{Value: binKey}, nil
}

// GetZonePublicKey return PublicKey by zoneID from cache or load from main store
func (store *KeyStore) GetZonePublicKey(zoneID []byte) (*keys.PublicKey, error) {
	fname := store.GetPublicKeyFilePath(getZonePublicKeyFilename(zoneID))
	return store.getPublicKeyByFilename(fname)
}

// GetClientIDEncryptionPublicKey return PublicKey by clientID from cache or load from main store
func (store *KeyStore) GetClientIDEncryptionPublicKey(clientID []byte) (*keys.PublicKey, error) {
	fname := store.GetPublicKeyFilePath(
		// use correct suffix for public keys
		getPublicKeyFilename(
			// use correct suffix as type of key
			[]byte(GetServerDecryptionKeyFilename(clientID))))
	return store.getPublicKeyByFilename(fname)
}

// GetZonePrivateKey reads encrypted zone private key from fs, decrypts it with master key and zoneId
// and returns plaintext private key, or reading/decryption error.
func (store *KeyStore) GetZonePrivateKey(id []byte) (*keys.PrivateKey, error) {
	fname := GetZoneKeyFilename(id)
	return store.getPrivateKeyByFilename(id, fname)
}

// HasZonePrivateKey returns if private key for this zoneID exists in cache or is written to fs.
func (store *KeyStore) HasZonePrivateKey(id []byte) bool {
	if !keystore.ValidateID(id) {
		return false
	}
	// add caching false answers. now if key doesn't exists than always checks on fs
	// it's system call and slow.
	if len(id) == 0 {
		return false
	}
	fname := GetZoneKeyFilename(id)
	store.lock.RLock()
	defer store.lock.RUnlock()
	_, ok := store.cache.Get(fname)
	if ok {
		return true
	}
	exists, _ := store.fs.Exists(store.GetPrivateKeyFilePath(fname))
	return exists
}

// GetZonePrivateKeys reads all historical encrypted zone private keys from fs,
// decrypts them with master key and zoneId, and returns plaintext private keys,
// or reading/decryption error.
func (store *KeyStore) GetZonePrivateKeys(id []byte) ([]*keys.PrivateKey, error) {
	filenames, err := store.GetHistoricalPrivateKeyFilenames(GetZoneKeyFilename(id))
	if err != nil {
		return nil, err
	}
	return store.getPrivateKeysByFilenames(id, filenames)
}

// GetPeerPublicKey returns public key for this clientID, gets it from cache or reads from fs.
func (store *KeyStore) GetPeerPublicKey(id []byte) (*keys.PublicKey, error) {
	if !keystore.ValidateID(id) {
		return nil, keystore.ErrInvalidClientID
	}
	fname := getPublicKeyFilename(id)
	store.lock.Lock()
	defer store.lock.Unlock()
	key, ok := store.cache.Get(fname)
	if ok {
		log.Debugf("Load cached key: %s", fname)
		return &keys.PublicKey{Value: key}, nil
	}
	publicKey, err := store.loadPublicKey(store.GetPublicKeyFilePath(fname))
	if err != nil {
		return nil, err
	}
	log.Debugf("Load key from fs: %s", fname)
	store.cache.Add(fname, publicKey.Value)
	return publicKey, nil
}

// GetPrivateKey reads encrypted client private key from fs, decrypts it with master key and clientID,
// and returns plaintext private key, or reading/decryption error.
func (store *KeyStore) GetPrivateKey(id []byte) (*keys.PrivateKey, error) {
	fname := getServerKeyFilename(id)
	return store.getPrivateKeyByFilename(id, fname)
}

// GetServerDecryptionPrivateKey reads encrypted server storage private key from fs,
// decrypts it with master key and clientID,
// and returns plaintext private key, or reading/decryption error.
func (store *KeyStore) GetServerDecryptionPrivateKey(id []byte) (*keys.PrivateKey, error) {
	fname := GetServerDecryptionKeyFilename(id)
	return store.getPrivateKeyByFilename(id, fname)
}

// GetServerDecryptionPrivateKeys reads encrypted server storage private keys from fs,
// decrypts them with master key and clientID, and returns plaintext private keys,
// or reading/decryption error.
func (store *KeyStore) GetServerDecryptionPrivateKeys(id []byte) ([]*keys.PrivateKey, error) {
	filenames, err := store.GetHistoricalPrivateKeyFilenames(GetServerDecryptionKeyFilename(id))
	if err != nil {
		return nil, err
	}
	return store.getPrivateKeysByFilenames(id, filenames)
}

// GenerateConnectorKeys generates AcraConnector transport EC keypair using clientID as part of key name.
// Writes encrypted private key and plaintext public key to fs.
// Returns error if writing/encryption failed.
func (store *KeyStore) GenerateConnectorKeys(id []byte) error {
	if !keystore.ValidateID(id) {
		return keystore.ErrInvalidClientID
	}
	filename := getConnectorKeyFilename(id)

	_, err := store.generateKeyPair(filename, id)
	if err != nil {
		return err
	}
	return nil
}

// GenerateServerKeys generates AcraServer transport EC keypair using clientID as part of key name.
// Writes encrypted private key and plaintext public key to fs.
// Returns error if writing/encryption failed.
func (store *KeyStore) GenerateServerKeys(id []byte) error {
	if !keystore.ValidateID(id) {
		return keystore.ErrInvalidClientID
	}
	filename := getServerKeyFilename(id)
	_, err := store.generateKeyPair(filename, id)
	if err != nil {
		return err
	}
	return nil
}

// GenerateTranslatorKeys generates AcraTranslator transport EC keypair using clientID as part of key name.
// Writes encrypted private key and plaintext public key to fs.
// Returns error if writing/encryption failed.
func (store *KeyStore) GenerateTranslatorKeys(id []byte) error {
	if !keystore.ValidateID(id) {
		return keystore.ErrInvalidClientID
	}
	filename := getTranslatorKeyFilename(id)
	_, err := store.generateKeyPair(filename, id)
	if err != nil {
		return err
	}
	return nil
}

// GenerateDataEncryptionKeys generates Storage EC keypair for encrypting/decrypting data
// using clientID as part of key name.
// Writes encrypted private key and plaintext public key to fs.
// Returns error if writing/encryption failed.
func (store *KeyStore) GenerateDataEncryptionKeys(id []byte) error {
	if !keystore.ValidateID(id) {
		return keystore.ErrInvalidClientID
	}
	_, err := store.generateKeyPair(GetServerDecryptionKeyFilename(id), id)
	if err != nil {
		return err
	}
	return nil
}

// Reset clears all cached keys
func (store *KeyStore) Reset() {
	store.cache.Clear()
}

// GetPoisonKeyPair generates EC keypair for encrypting/decrypting poison records, and writes it to fs
// encrypting private key or reads existing keypair from fs.
// Returns keypair or error if generation/decryption failed.
func (store *KeyStore) GetPoisonKeyPair() (*keys.Keypair, error) {
	privatePath := store.GetPrivateKeyFilePath(PoisonKeyFilename)
	publicPath := store.GetPublicKeyFilePath(fmt.Sprintf("%s.pub", PoisonKeyFilename))
	privateExists, err := store.fs.Exists(privatePath)
	if err != nil {
		return nil, err
	}
	publicExists, err := store.fs.Exists(publicPath)
	if err != nil {
		return nil, err
	}
	if privateExists && publicExists {
		private, err := store.loadPrivateKey(privatePath)
		if err != nil {
			return nil, err
		}
		if private.Value, err = store.encryptor.Decrypt(private.Value, []byte(PoisonKeyFilename)); err != nil {
			return nil, err
		}
		public, err := store.loadPublicKey(publicPath)
		if err != nil {
			return nil, err
		}
		return &keys.Keypair{Public: public, Private: private}, nil
	}
	log.Infoln("Generate poison key pair")
	return store.generateKeyPair(PoisonKeyFilename, []byte(PoisonKeyFilename))
}

// GetAuthKey generates basic auth key for acraWebconfig, and writes it encrypted to fs,
// or reads existing key from fs.
// Returns key or error of generation/decryption failed.
func (store *KeyStore) GetAuthKey(remove bool) ([]byte, error) {
	keyPath := store.GetPrivateKeyFilePath(BasicAuthKeyFilename)
	keyExists, err := store.fs.Exists(keyPath)
	if err != nil {
		log.Error(err)
		return nil, err
	}
	if keyExists && !remove {
		key, err := store.fs.ReadFile(keyPath)
		if err != nil {
			log.Error(err)
			return nil, err
		}
		return key, nil
	}
	log.Infof("Generate basic auth key for AcraWebconfig to %v", keyPath)
	return store.generateKey(BasicAuthKeyFilename, keystore.BasicAuthKeyLength)
}

// RotateZoneKey generate new key pair for ZoneId, overwrite private key with new and return new public key
func (store *KeyStore) RotateZoneKey(zoneID []byte) ([]byte, error) {
	_, public, err := store.generateZoneKey(zoneID)
	return public, err
}

// SaveZoneKeypair save or overwrite zone keypair
func (store *KeyStore) SaveZoneKeypair(id []byte, keypair *keys.Keypair) error {
	filename := GetZoneKeyFilename(id)
	return store.SaveKeyPairWithFilename(keypair, filename, id)
}

// SaveConnectorKeypair save or overwrite acra-connector keypair
func (store *KeyStore) SaveConnectorKeypair(id []byte, keypair *keys.Keypair) error {
	filename := getConnectorKeyFilename(id)
	return store.SaveKeyPairWithFilename(keypair, filename, id)
}

// SaveServerKeypair save or overwrite acra-server keypair
func (store *KeyStore) SaveServerKeypair(id []byte, keypair *keys.Keypair) error {
	filename := getServerKeyFilename(id)
	return store.SaveKeyPairWithFilename(keypair, filename, id)
}

// SaveTranslatorKeypair save or overwrite acra-translator keypair
func (store *KeyStore) SaveTranslatorKeypair(id []byte, keypair *keys.Keypair) error {
	filename := getTranslatorKeyFilename(id)
	return store.SaveKeyPairWithFilename(keypair, filename, id)
}

// SaveDataEncryptionKeys save or overwrite decryption keypair for client id
func (store *KeyStore) SaveDataEncryptionKeys(id []byte, keypair *keys.Keypair) error {
	filename := GetServerDecryptionKeyFilename(id)
	return store.SaveKeyPairWithFilename(keypair, filename, id)
}

// Add value to inner cache
func (store *KeyStore) Add(keyID string, keyValue []byte) {
	store.cache.Add(keyID, keyValue)
}

// Get value from inner cache
func (store *KeyStore) Get(keyID string) ([]byte, bool) {
	return store.cache.Get(keyID)
}<|MERGE_RESOLUTION|>--- conflicted
+++ resolved
@@ -239,18 +239,12 @@
 	return randomBytes, nil
 }
 
-<<<<<<< HEAD
-=======
 // WritePrivateKey writes private key from data to filename
->>>>>>> 22cd58b2
 func (store *KeyStore) WritePrivateKey(filename string, data []byte) error {
 	return store.WriteKeyFile(filename, data, PrivateFileMode)
 }
 
-<<<<<<< HEAD
-=======
 // WritePublicKey writes public key from data to filename
->>>>>>> 22cd58b2
 func (store *KeyStore) WritePublicKey(filename string, data []byte) error {
 	return store.WriteKeyFile(filename, data, publicFileMode)
 }
@@ -347,10 +341,7 @@
 	return fmt.Sprintf("%s%s%s", store.publicKeyDirectory, string(os.PathSeparator), filename)
 }
 
-<<<<<<< HEAD
-=======
 // GetHistoricalPrivateKeyFilenames return filenames for current and rotated keys
->>>>>>> 22cd58b2
 func (store *KeyStore) GetHistoricalPrivateKeyFilenames(filename string) ([]string, error) {
 	// getHistoricalFilePaths() expects a path, not a name, but we must return names.
 	// Add private key directory path and then remove it to avoid directory switching.
